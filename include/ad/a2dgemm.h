#ifndef A2D_GEMM_H
#define A2D_GEMM_H

#include <type_traits>

#include "a2dobjs.h"
#include "a2dtypes.h"
#include "ad/core/a2dgemmcore.h"

namespace A2D {

<<<<<<< HEAD
/**
 * @brief Whether a variable should be automatically differentiated or not
 */
=======
>>>>>>> 44d2ea88
enum class ADiffType { PASSIVE, ACTIVE };

// TODO: move these to helper headers
template <typename T, int m, int n>
<<<<<<< HEAD
A2D_INLINE_FUNCTION T* get_data(Mat<T, m, n>& mat) {
  return mat.A;
}

template <typename T, int m, int n>
A2D_INLINE_FUNCTION T* get_data(ADMat<Mat<T, m, n>>& mat) {
  return mat.A.A;
}

/**
 * @brief Select type based on whether the matrix is passive or active (can be
 * differentiated)
 *
 * @tparam adiff_type passive or active
 * @tparam MatType the numeric type of the matrix
 */
template <ADiffType adiff_type, class MatType>
using ADMatType = typename std::conditional<adiff_type == ADiffType::ACTIVE,
                                            ADMat<MatType>, MatType>::type;

template <ADiffType adiff_type, class MatType>
using A2DMatType = typename std::conditional<adiff_type == ADiffType::ACTIVE,
                                             A2DMat<MatType>, MatType>::type;

/**
 * @brief Select type based on whether the vector is passive or active (can be
 * differentiated)
 *
 * @tparam adiff_type passive or active
 * @tparam VecType the numeric type of the vector
 */
template <ADiffType adiff_type, class VecType>
using ADVecType = typename std::conditional<adiff_type == ADiffType::ACTIVE,
                                            ADVec<VecType>, VecType>::type;

template <ADiffType adiff_type, class VecType>
using A2DVecType = typename std::conditional<adiff_type == ADiffType::ACTIVE,
                                             A2DVec<VecType>, VecType>::type;

/**
 * @brief Select type based on whether the scalar is passive or active (can be
 * differentiated)
 *
 * @tparam adiff_type passive or active
 * @tparam MatType the numeric type of the matrix
 */
template <ADiffType adiff_type, typename T>
using ADScalarType = typename std::conditional<adiff_type == ADiffType::ACTIVE,
                                               ADScalar<T>, T>::type;

template <ADiffType adiff_type, typename T>
using A2DScalarType = typename std::conditional<adiff_type == ADiffType::ACTIVE,
                                                A2DScalar<T>, T>::type;
=======
A2D_INLINE_FUNCTION T* get_data(Mat<T, m, n> &mat) {
  return mat.data();
}

template <typename T, int m, int n>
A2D_INLINE_FUNCTION T* get_data(ADMat<Mat<T, m, n>> &mat) {
  return mat.value().data();
}

template <typename T, int m, int n>
A2D_INLINE_FUNCTION T* get_bdata(ADMat<Mat<T, m, n>> &mat) {
  return mat.bvalue().data();
}

template <typename T, int m, int n>
A2D_INLINE_FUNCTION T* get_bdata(A2DMat<Mat<T, m, n>> &mat) {
  return mat.bvalue().data();
}

template <typename T, int m, int n>
A2D_INLINE_FUNCTION T* get_pdata(A2DMat<Mat<T, m, n>> &mat) {
  return mat.pvalue().data();
}

template <typename T, int m, int n>
A2D_INLINE_FUNCTION T* get_hdata(A2DMat<Mat<T, m, n>> &mat) {
  return mat.hvalue().data();
}

template <typename T, int N, int M, int K, int L, int P, int Q,
          MatOp opA = MatOp::NORMAL, MatOp opB = MatOp::NORMAL>
A2D_INLINE_FUNCTION void MatMatMult(Mat<T, N, M>& A,
                                    Mat<T, K, L>& B,
                                    Mat<T, P, Q>& C) {
  MatMatMultCore<T, N, M, K, L, P, Q, opA, opB>(A, B, C);
}
>>>>>>> 44d2ea88

template <typename T, int N, int M, int K, int L, int P, int Q,
          MatOp opA = MatOp::NORMAL, MatOp opB = MatOp::NORMAL,
          ADiffType adA = ADiffType::ACTIVE, ADiffType adB = ADiffType::ACTIVE>
class ADMatMatMultExpr {
 private:
  static constexpr MatOp not_opA = negate_op<opA>::value;
  static constexpr MatOp not_opB = negate_op<opB>::value;

<<<<<<< HEAD
  using Atype = ADMatType<adA, Mat<T, N, M>>;
  using Btype = ADMatType<adB, Mat<T, K, L>>;
  using Ctype = ADMat<Mat<T, P, Q>>;
=======
  using Atype = typename std::conditional<adA == ADiffType::ACTIVE,
                                          ADMat<Mat<T, N, M>>,
                                          Mat<T, N, M>>::type;
  using Btype = typename std::conditional<adB == ADiffType::ACTIVE,
                                          ADMat<Mat<T, K, L>>,
                                          Mat<T, K, L>>::type;
  using Ctype = typename ADMat<Mat<T, P, Q>>;
>>>>>>> 44d2ea88

 public:
  A2D_INLINE_FUNCTION ADMatMatMultExpr(Atype& A, Btype& B, Ctype& C)
      : A(A), B(B), C(C) {
<<<<<<< HEAD
    MatMatMultCore<T, N, M, K, L, P, Q, opA, opB>(get_data(A), get_data(B),
                                                  get_data(C));
=======
    MatMatMultCore<T, N, M, K, L, P, Q, opA, opB>(
        get_data(A), get_data(B), get_data(C));
>>>>>>> 44d2ea88
  }

  A2D_INLINE_FUNCTION void forward() {
    if constexpr (adA == ADiffType::ACTIVE) {
<<<<<<< HEAD
      MatMatMultCore<T, N, M, K, L, P, Q, opA, opB, MatOp::NORMAL, false>(
          A.bvalue().data(), get_data(B), C.bvalue().data());
    }
    if constexpr (adB == ADiffType::ACTIVE) {
      MatMatMultCore<T, N, M, K, L, P, Q, opA, opB, MatOp::NORMAL,
                     adA == ADiffType::ACTIVE>(get_data(A), B.bvalue().data(),
                                               C.bvalue().data());
=======
      MatMatMultCore<T, N, M, K, L, P, Q, opA, opB, false>(
          get_bdata(A), get_data(B), get_bdata(C));
    }
    if constexpr (adB == ADiffType::ACTIVE) {
      MatMatMultCore<T, N, M, K, L, P, Q, opA, opB, adA == ADiffType::ACTIVE>(
          get_data(A), get_bdata(B), get_bdata(C));
>>>>>>> 44d2ea88
    }
  }

  A2D_INLINE_FUNCTION void reverse() {
    if constexpr (adA == ADiffType::ACTIVE) {
      MatMatMultCore<T, N, M, K, L, P, Q, MatOp::NORMAL, not_opB, opA, true>(
<<<<<<< HEAD
          C.bvalue().data(), get_data(B), A.bvalue().data());
    }
    if constexpr (adB == ADiffType::ACTIVE) {
      MatMatMultCore<T, N, M, K, L, P, Q, not_opA, MatOp::NORMAL, opB, true>(
          get_data(A), C.bvalue().data(), B.bvalue().data());
=======
          get_bdata(C), get_data(B), get_bdata(A));
    }
    if constexpr (adB == ADiffType::ACTIVE) {
      MatMatMultCore<T, N, M, K, L, P, Q, not_opA, MatOp::NORMAL, opB, true>(
          get_data(A), get_bdata(C), get_bdata(B));
>>>>>>> 44d2ea88
    }
  }

 private:
  Atype& A;
  Btype& B;
  Ctype& C;
};

template <typename T, int N, int M, int K, int L, int P, int Q,
          MatOp opA = MatOp::NORMAL, MatOp opB = MatOp::NORMAL>
A2D_INLINE_FUNCTION auto MatMatMult(ADMat<Mat<T, N, M>>& A,
                                    ADMat<Mat<T, K, L>>& B,
                                    ADMat<Mat<T, P, Q>>& C) {
<<<<<<< HEAD
  return ADMatMatMultExpr<T, N, M, K, L, P, Q, opA, opB, ADiffType::ACTIVE,
                          ADiffType::ACTIVE>(A, B, C);
=======
  return ADMatMatMultExpr<T, N, M, K, L, P, Q, opA, opB, ADiffType::ACTIVE, ADiffType::ACTIVE>(
      A, B, C);
>>>>>>> 44d2ea88
}

template <typename T, int N, int M, int K, int L, int P, int Q,
          MatOp opA = MatOp::NORMAL, MatOp opB = MatOp::NORMAL>
A2D_INLINE_FUNCTION auto MatMatMult(Mat<T, N, M>& A,
                                    ADMat<Mat<T, K, L>>& B,
                                    ADMat<Mat<T, P, Q>>& C) {
  return ADMatMatMultExpr<T, N, M, K, L, P, Q, opA, opB, ADiffType::PASSIVE,
                          ADiffType::ACTIVE>(A, B, C);
}

template <typename T, int N, int M, int K, int L, int P, int Q,
          MatOp opA = MatOp::NORMAL, MatOp opB = MatOp::NORMAL>
A2D_INLINE_FUNCTION auto MatMatMult(ADMat<Mat<T, N, M>>& A,
                                    Mat<T, K, L>& B,
                                    ADMat<Mat<T, P, Q>>& C) {
  return ADMatMatMultExpr<T, N, M, K, L, P, Q, opA, opB, ADiffType::ACTIVE,
                          ADiffType::PASSIVE>(A, B, C);
}

template <typename T, int N, int M, int K, int L, int P, int Q,
          MatOp opA = MatOp::NORMAL, MatOp opB = MatOp::NORMAL>
<<<<<<< HEAD
A2D_INLINE_FUNCTION void MatMatMult(Mat<T, N, M>& A, Mat<T, K, L>& B,
                                    Mat<T, P, Q>& C) {
  MatMatMultCore<T, N, M, K, L, P, Q, opA, opB>(A.data(), B.data(), C.data());
=======
A2D_INLINE_FUNCTION auto MatMatMult(Mat<T, N, M>& A,
                                    Mat<T, K, L>& B,
                                    ADMat<Mat<T, P, Q>>& C) {
  return ADMatMatMultExpr<T, N, M, K, L, P, Q, opA, opB, ADiffType::PASSIVE,
                          ADiffType::PASSIVE>(A, B, C);
}

template <typename T, int N, int M, int K, int L, int P, int Q,
          MatOp opA = MatOp::NORMAL, MatOp opB = MatOp::NORMAL,
          ADiffType adA = ADiffType::ACTIVE, ADiffType adB = ADiffType::ACTIVE>
class A2DMatMatMultExpr {
private:
  static constexpr MatOp not_opA = negate_op<opA>::value;
  static constexpr MatOp not_opB = negate_op<opB>::value;

  using Atype = typename std::conditional<adA == ADiffType::ACTIVE,
                                          A2DMat<Mat<T, N, M>>,
                                          Mat<T, N, M>>::type;
  using Btype = typename std::conditional<adB == ADiffType::ACTIVE,
                                          A2DMat<Mat<T, K, L>>,
                                          Mat<T, K, L>>::type;
  using Ctype = typename A2DMat<Mat<T, P, Q>>;

public:
  A2D_INLINE_FUNCTION ADMatMatMultExpr(Atype& A, Btype& B, Ctype& C)
      : A(A), B(B), C(C) {
    MatMatMultCore<T, N, M, K, L, P, Q, opA, opB>(
        get_data(A), get_data(B), get_data(C));
  }

  A2D_INLINE_FUNCTION void forward() {
    if constexpr (adA == ADiffType::ACTIVE) {
      MatMatMultCore<T, N, M, K, L, P, Q, opA, opB, false>(
          get_bdata(A), get_data(B), get_bdata(C));
    }
    if constexpr (adB == ADiffType::ACTIVE) {
      MatMatMultCore<T, N, M, K, L, P, Q, opA, opB, adA == ADiffType::ACTIVE>(
          get_data(A), get_bdata(B), get_bdata(C));
    }
  }

  A2D_INLINE_FUNCTION void reverse() {
    if constexpr (adA == ADiffType::ACTIVE) {
      MatMatMultCore<T, N, M, K, L, P, Q, MatOp::NORMAL, not_opB, opA, true>(
          get_bdata(C), get_data(B), get_bdata(A));
    }
    if constexpr (adB == ADiffType::ACTIVE) {
      MatMatMultCore<T, N, M, K, L, P, Q, not_opA, MatOp::NORMAL, opB, true>(
          get_data(A), get_bdata(C), get_bdata(B));
    }
  }

  A2D_INLINE_FUNCTION void hforward() {
    if constexpr (adA == ADiffType::ACTIVE) {
      MatMatMultCore<T, N, M, K, L, P, Q, opA, opB, false>(
          get_pdata(A), get_data(B), get_pdata(C));
    }
    if constexpr (adB == ADiffType::ACTIVE) {
      MatMatMultCore<T, N, M, K, L, P, Q, opA, opB, adA == ADiffType::ACTIVE>(
          get_data(A), get_pdata(B), get_pdata(C));
    }
  }

  A2D_INLINE_FUNCTION void hreverse() {
    if constexpr (adA == ADiffType::ACTIVE) {
      MatMatMultCore<T, N, M, K, L, P, Q, MatOp::NORMAL, not_opB, opA, true>(
          get_hdata(C), get_data(B), get_hdata(A));
    }
    if constexpr (adB == ADiffType::ACTIVE) {
      MatMatMultCore<T, N, M, K, L, P, Q, not_opA, MatOp::NORMAL, opB, true>(
          get_data(A), get_hdata(C), get_hdata(B));
    }
    if constexpr (adA == ADiffType::ACTIVE and adB == ADiffType::ACTIVE) {
      MatMatMultCore<T, N, M, K, L, P, Q, MatOp::NORMAL, not_opB, opA, true>(
          get_bdata(C), get_pdata(B), get_hdata(A));
      MatMatMultCore<T, N, M, K, L, P, Q, not_opA, MatOp::NORMAL, opB, true>(
          get_pdata(A), get_bdata(C), get_hdata(B));
    }
  }

private:
  Atype& A;
  Btype& B;
  Ctype& C;
};

template <typename T, int N, int M, int K, int L, int P, int Q,
          MatOp opA = MatOp::NORMAL, MatOp opB = MatOp::NORMAL>
A2D_INLINE_FUNCTION auto MatMatMult(A2DMat<Mat<T, N, M>>& A,
                                    A2DMat<Mat<T, K, L>>& B,
                                    A2DMat<Mat<T, P, Q>>& C) {
  return A2DMatMatMultExpr<T, N, M, K, L, P, Q, opA, opB, ADiffType::ACTIVE,
                           ADiffType::ACTIVE>(A, B, C);
}

template <typename T, int N, int M, int K, int L, int P, int Q,
          MatOp opA = MatOp::NORMAL, MatOp opB = MatOp::NORMAL>
A2D_INLINE_FUNCTION auto MatMatMult(Mat<T, N, M>& A,
                                    A2DMat<Mat<T, K, L>>& B,
                                    A2DMat<Mat<T, P, Q>>& C) {
  return A2DMatMatMultExpr<T, N, M, K, L, P, Q, opA, opB, ADiffType::PASSIVE,
                           ADiffType::ACTIVE>(A, B, C);
}

template <typename T, int N, int M, int K, int L, int P, int Q,
          MatOp opA = MatOp::NORMAL, MatOp opB = MatOp::NORMAL>
A2D_INLINE_FUNCTION auto MatMatMult(A2DMat<Mat<T, N, M>>& A,
                                    Mat<T, K, L>& B,
                                    A2DMat<Mat<T, P, Q>>& C) {
  return A2DMatMatMultExpr<T, N, M, K, L, P, Q, opA, opB, ADiffType::ACTIVE,
                           ADiffType::PASSIVE>(A, B, C);
}

template <typename T, int N, int M, int K, int L, int P, int Q,
          MatOp opA = MatOp::NORMAL, MatOp opB = MatOp::NORMAL>
A2D_INLINE_FUNCTION auto MatMatMult(Mat<T, N, M>& A,
                                    Mat<T, K, L>& B,
                                    A2DMat<Mat<T, P, Q>>& C) {
  return A2DMatMatMultExpr<T, N, M, K, L, P, Q, opA, opB, ADiffType::PASSIVE,
                           ADiffType::PASSIVE>(A, B, C);
>>>>>>> 44d2ea88
}

}  // namespace A2D
#endif  // A2D_GEMM_H<|MERGE_RESOLUTION|>--- conflicted
+++ resolved
@@ -9,17 +9,13 @@
 
 namespace A2D {
 
-<<<<<<< HEAD
 /**
  * @brief Whether a variable should be automatically differentiated or not
  */
-=======
->>>>>>> 44d2ea88
 enum class ADiffType { PASSIVE, ACTIVE };
 
 // TODO: move these to helper headers
 template <typename T, int m, int n>
-<<<<<<< HEAD
 A2D_INLINE_FUNCTION T* get_data(Mat<T, m, n>& mat) {
   return mat.A;
 }
@@ -73,44 +69,39 @@
 template <ADiffType adiff_type, typename T>
 using A2DScalarType = typename std::conditional<adiff_type == ADiffType::ACTIVE,
                                                 A2DScalar<T>, T>::type;
-=======
-A2D_INLINE_FUNCTION T* get_data(Mat<T, m, n> &mat) {
-  return mat.data();
-}
-
-template <typename T, int m, int n>
-A2D_INLINE_FUNCTION T* get_data(ADMat<Mat<T, m, n>> &mat) {
+A2D_INLINE_FUNCTION T* get_data(Mat<T, m, n>& mat) { return mat.data(); }
+
+template <typename T, int m, int n>
+A2D_INLINE_FUNCTION T* get_data(ADMat<Mat<T, m, n>>& mat) {
   return mat.value().data();
 }
 
 template <typename T, int m, int n>
-A2D_INLINE_FUNCTION T* get_bdata(ADMat<Mat<T, m, n>> &mat) {
+A2D_INLINE_FUNCTION T* get_bdata(ADMat<Mat<T, m, n>>& mat) {
   return mat.bvalue().data();
 }
 
 template <typename T, int m, int n>
-A2D_INLINE_FUNCTION T* get_bdata(A2DMat<Mat<T, m, n>> &mat) {
+A2D_INLINE_FUNCTION T* get_bdata(A2DMat<Mat<T, m, n>>& mat) {
   return mat.bvalue().data();
 }
 
 template <typename T, int m, int n>
-A2D_INLINE_FUNCTION T* get_pdata(A2DMat<Mat<T, m, n>> &mat) {
+A2D_INLINE_FUNCTION T* get_pdata(A2DMat<Mat<T, m, n>>& mat) {
   return mat.pvalue().data();
 }
 
 template <typename T, int m, int n>
-A2D_INLINE_FUNCTION T* get_hdata(A2DMat<Mat<T, m, n>> &mat) {
+A2D_INLINE_FUNCTION T* get_hdata(A2DMat<Mat<T, m, n>>& mat) {
   return mat.hvalue().data();
 }
 
 template <typename T, int N, int M, int K, int L, int P, int Q,
           MatOp opA = MatOp::NORMAL, MatOp opB = MatOp::NORMAL>
-A2D_INLINE_FUNCTION void MatMatMult(Mat<T, N, M>& A,
-                                    Mat<T, K, L>& B,
+A2D_INLINE_FUNCTION void MatMatMult(Mat<T, N, M>& A, Mat<T, K, L>& B,
                                     Mat<T, P, Q>& C) {
   MatMatMultCore<T, N, M, K, L, P, Q, opA, opB>(A, B, C);
 }
->>>>>>> 44d2ea88
 
 template <typename T, int N, int M, int K, int L, int P, int Q,
           MatOp opA = MatOp::NORMAL, MatOp opB = MatOp::NORMAL,
@@ -120,69 +111,37 @@
   static constexpr MatOp not_opA = negate_op<opA>::value;
   static constexpr MatOp not_opB = negate_op<opB>::value;
 
-<<<<<<< HEAD
   using Atype = ADMatType<adA, Mat<T, N, M>>;
   using Btype = ADMatType<adB, Mat<T, K, L>>;
   using Ctype = ADMat<Mat<T, P, Q>>;
-=======
-  using Atype = typename std::conditional<adA == ADiffType::ACTIVE,
-                                          ADMat<Mat<T, N, M>>,
-                                          Mat<T, N, M>>::type;
-  using Btype = typename std::conditional<adB == ADiffType::ACTIVE,
-                                          ADMat<Mat<T, K, L>>,
-                                          Mat<T, K, L>>::type;
-  using Ctype = typename ADMat<Mat<T, P, Q>>;
->>>>>>> 44d2ea88
 
  public:
   A2D_INLINE_FUNCTION ADMatMatMultExpr(Atype& A, Btype& B, Ctype& C)
       : A(A), B(B), C(C) {
-<<<<<<< HEAD
     MatMatMultCore<T, N, M, K, L, P, Q, opA, opB>(get_data(A), get_data(B),
                                                   get_data(C));
-=======
-    MatMatMultCore<T, N, M, K, L, P, Q, opA, opB>(
-        get_data(A), get_data(B), get_data(C));
->>>>>>> 44d2ea88
   }
 
   A2D_INLINE_FUNCTION void forward() {
     if constexpr (adA == ADiffType::ACTIVE) {
-<<<<<<< HEAD
       MatMatMultCore<T, N, M, K, L, P, Q, opA, opB, MatOp::NORMAL, false>(
-          A.bvalue().data(), get_data(B), C.bvalue().data());
+          get_bdata(A), get_data(B), get_bdata(C));
     }
     if constexpr (adB == ADiffType::ACTIVE) {
       MatMatMultCore<T, N, M, K, L, P, Q, opA, opB, MatOp::NORMAL,
-                     adA == ADiffType::ACTIVE>(get_data(A), B.bvalue().data(),
-                                               C.bvalue().data());
-=======
-      MatMatMultCore<T, N, M, K, L, P, Q, opA, opB, false>(
-          get_bdata(A), get_data(B), get_bdata(C));
-    }
-    if constexpr (adB == ADiffType::ACTIVE) {
-      MatMatMultCore<T, N, M, K, L, P, Q, opA, opB, adA == ADiffType::ACTIVE>(
-          get_data(A), get_bdata(B), get_bdata(C));
->>>>>>> 44d2ea88
+                     adA == ADiffType::ACTIVE>(get_data(A), get_bdata(B),
+                                               get_bdata(C));
     }
   }
 
   A2D_INLINE_FUNCTION void reverse() {
     if constexpr (adA == ADiffType::ACTIVE) {
       MatMatMultCore<T, N, M, K, L, P, Q, MatOp::NORMAL, not_opB, opA, true>(
-<<<<<<< HEAD
-          C.bvalue().data(), get_data(B), A.bvalue().data());
-    }
-    if constexpr (adB == ADiffType::ACTIVE) {
-      MatMatMultCore<T, N, M, K, L, P, Q, not_opA, MatOp::NORMAL, opB, true>(
-          get_data(A), C.bvalue().data(), B.bvalue().data());
-=======
           get_bdata(C), get_data(B), get_bdata(A));
     }
     if constexpr (adB == ADiffType::ACTIVE) {
       MatMatMultCore<T, N, M, K, L, P, Q, not_opA, MatOp::NORMAL, opB, true>(
           get_data(A), get_bdata(C), get_bdata(B));
->>>>>>> 44d2ea88
     }
   }
 
@@ -197,19 +156,13 @@
 A2D_INLINE_FUNCTION auto MatMatMult(ADMat<Mat<T, N, M>>& A,
                                     ADMat<Mat<T, K, L>>& B,
                                     ADMat<Mat<T, P, Q>>& C) {
-<<<<<<< HEAD
   return ADMatMatMultExpr<T, N, M, K, L, P, Q, opA, opB, ADiffType::ACTIVE,
                           ADiffType::ACTIVE>(A, B, C);
-=======
-  return ADMatMatMultExpr<T, N, M, K, L, P, Q, opA, opB, ADiffType::ACTIVE, ADiffType::ACTIVE>(
-      A, B, C);
->>>>>>> 44d2ea88
-}
-
-template <typename T, int N, int M, int K, int L, int P, int Q,
-          MatOp opA = MatOp::NORMAL, MatOp opB = MatOp::NORMAL>
-A2D_INLINE_FUNCTION auto MatMatMult(Mat<T, N, M>& A,
-                                    ADMat<Mat<T, K, L>>& B,
+}
+
+template <typename T, int N, int M, int K, int L, int P, int Q,
+          MatOp opA = MatOp::NORMAL, MatOp opB = MatOp::NORMAL>
+A2D_INLINE_FUNCTION auto MatMatMult(Mat<T, N, M>& A, ADMat<Mat<T, K, L>>& B,
                                     ADMat<Mat<T, P, Q>>& C) {
   return ADMatMatMultExpr<T, N, M, K, L, P, Q, opA, opB, ADiffType::PASSIVE,
                           ADiffType::ACTIVE>(A, B, C);
@@ -217,8 +170,7 @@
 
 template <typename T, int N, int M, int K, int L, int P, int Q,
           MatOp opA = MatOp::NORMAL, MatOp opB = MatOp::NORMAL>
-A2D_INLINE_FUNCTION auto MatMatMult(ADMat<Mat<T, N, M>>& A,
-                                    Mat<T, K, L>& B,
+A2D_INLINE_FUNCTION auto MatMatMult(ADMat<Mat<T, N, M>>& A, Mat<T, K, L>& B,
                                     ADMat<Mat<T, P, Q>>& C) {
   return ADMatMatMultExpr<T, N, M, K, L, P, Q, opA, opB, ADiffType::ACTIVE,
                           ADiffType::PASSIVE>(A, B, C);
@@ -226,13 +178,7 @@
 
 template <typename T, int N, int M, int K, int L, int P, int Q,
           MatOp opA = MatOp::NORMAL, MatOp opB = MatOp::NORMAL>
-<<<<<<< HEAD
-A2D_INLINE_FUNCTION void MatMatMult(Mat<T, N, M>& A, Mat<T, K, L>& B,
-                                    Mat<T, P, Q>& C) {
-  MatMatMultCore<T, N, M, K, L, P, Q, opA, opB>(A.data(), B.data(), C.data());
-=======
-A2D_INLINE_FUNCTION auto MatMatMult(Mat<T, N, M>& A,
-                                    Mat<T, K, L>& B,
+A2D_INLINE_FUNCTION auto MatMatMult(Mat<T, N, M>& A, Mat<T, K, L>& B,
                                     ADMat<Mat<T, P, Q>>& C) {
   return ADMatMatMultExpr<T, N, M, K, L, P, Q, opA, opB, ADiffType::PASSIVE,
                           ADiffType::PASSIVE>(A, B, C);
@@ -242,23 +188,23 @@
           MatOp opA = MatOp::NORMAL, MatOp opB = MatOp::NORMAL,
           ADiffType adA = ADiffType::ACTIVE, ADiffType adB = ADiffType::ACTIVE>
 class A2DMatMatMultExpr {
-private:
+ private:
   static constexpr MatOp not_opA = negate_op<opA>::value;
   static constexpr MatOp not_opB = negate_op<opB>::value;
 
-  using Atype = typename std::conditional<adA == ADiffType::ACTIVE,
-                                          A2DMat<Mat<T, N, M>>,
-                                          Mat<T, N, M>>::type;
-  using Btype = typename std::conditional<adB == ADiffType::ACTIVE,
-                                          A2DMat<Mat<T, K, L>>,
-                                          Mat<T, K, L>>::type;
+  using Atype =
+      typename std::conditional<adA == ADiffType::ACTIVE, A2DMat<Mat<T, N, M>>,
+                                Mat<T, N, M>>::type;
+  using Btype =
+      typename std::conditional<adB == ADiffType::ACTIVE, A2DMat<Mat<T, K, L>>,
+                                Mat<T, K, L>>::type;
   using Ctype = typename A2DMat<Mat<T, P, Q>>;
 
-public:
+ public:
   A2D_INLINE_FUNCTION ADMatMatMultExpr(Atype& A, Btype& B, Ctype& C)
       : A(A), B(B), C(C) {
-    MatMatMultCore<T, N, M, K, L, P, Q, opA, opB>(
-        get_data(A), get_data(B), get_data(C));
+    MatMatMultCore<T, N, M, K, L, P, Q, opA, opB>(get_data(A), get_data(B),
+                                                  get_data(C));
   }
 
   A2D_INLINE_FUNCTION void forward() {
@@ -311,7 +257,7 @@
     }
   }
 
-private:
+ private:
   Atype& A;
   Btype& B;
   Ctype& C;
@@ -328,8 +274,7 @@
 
 template <typename T, int N, int M, int K, int L, int P, int Q,
           MatOp opA = MatOp::NORMAL, MatOp opB = MatOp::NORMAL>
-A2D_INLINE_FUNCTION auto MatMatMult(Mat<T, N, M>& A,
-                                    A2DMat<Mat<T, K, L>>& B,
+A2D_INLINE_FUNCTION auto MatMatMult(Mat<T, N, M>& A, A2DMat<Mat<T, K, L>>& B,
                                     A2DMat<Mat<T, P, Q>>& C) {
   return A2DMatMatMultExpr<T, N, M, K, L, P, Q, opA, opB, ADiffType::PASSIVE,
                            ADiffType::ACTIVE>(A, B, C);
@@ -337,8 +282,7 @@
 
 template <typename T, int N, int M, int K, int L, int P, int Q,
           MatOp opA = MatOp::NORMAL, MatOp opB = MatOp::NORMAL>
-A2D_INLINE_FUNCTION auto MatMatMult(A2DMat<Mat<T, N, M>>& A,
-                                    Mat<T, K, L>& B,
+A2D_INLINE_FUNCTION auto MatMatMult(A2DMat<Mat<T, N, M>>& A, Mat<T, K, L>& B,
                                     A2DMat<Mat<T, P, Q>>& C) {
   return A2DMatMatMultExpr<T, N, M, K, L, P, Q, opA, opB, ADiffType::ACTIVE,
                            ADiffType::PASSIVE>(A, B, C);
@@ -346,12 +290,10 @@
 
 template <typename T, int N, int M, int K, int L, int P, int Q,
           MatOp opA = MatOp::NORMAL, MatOp opB = MatOp::NORMAL>
-A2D_INLINE_FUNCTION auto MatMatMult(Mat<T, N, M>& A,
-                                    Mat<T, K, L>& B,
+A2D_INLINE_FUNCTION auto MatMatMult(Mat<T, N, M>& A, Mat<T, K, L>& B,
                                     A2DMat<Mat<T, P, Q>>& C) {
   return A2DMatMatMultExpr<T, N, M, K, L, P, Q, opA, opB, ADiffType::PASSIVE,
                            ADiffType::PASSIVE>(A, B, C);
->>>>>>> 44d2ea88
 }
 
 }  // namespace A2D
