--- conflicted
+++ resolved
@@ -119,118 +119,6 @@
 #endif
 
 template <typename T, int N>
-<<<<<<< HEAD
-class Vec {
- public:
-  typedef T type;
-
-  A2D_INLINE_FUNCTION Vec() {
-    for (int i = 0; i < N; i++) {
-      x[i] = 0.0;
-    }
-  }
-  A2D_INLINE_FUNCTION Vec(const T* vals) {
-    for (int i = 0; i < N; i++) {
-      x[i] = vals[i];
-    }
-  }
-  template <class VecType>
-  A2D_INLINE_FUNCTION Vec(const VecType& vec) {
-    for (int i = 0; i < N; i++) {
-      x[i] = vec(i);
-    }
-  }
-  A2D_INLINE_FUNCTION void zero() {
-    for (int i = 0; i < N; i++) {
-      x[i] = 0.0;
-    }
-  }
-  template <class IdxType>
-  A2D_INLINE_FUNCTION T& operator()(const IdxType i) {
-    return x[i];
-  }
-  template <class IdxType>
-  A2D_INLINE_FUNCTION const T& operator()(const IdxType i) const {
-    return x[i];
-  }
-
-  T* data() { return x; }
-
-  T x[N];
-};
-
-template <typename T, int M, int N>
-T* get_data(Mat<T, M, N>& A) {
-  return A.A;
-}
-
-template <typename T, int M, int N>
-class Mat {
- public:
-  typedef T type;
-
-  A2D_INLINE_FUNCTION Mat() {
-    for (int i = 0; i < M * N; i++) {
-      A[i] = 0.0;
-    }
-  }
-  A2D_INLINE_FUNCTION Mat(const T* vals) {
-    for (int i = 0; i < M * N; i++) {
-      A[i] = vals[i];
-    }
-  }
-  template <class MatType>
-  A2D_INLINE_FUNCTION Mat(const MatType& mat) {
-    for (int i = 0; i < M; i++) {
-      for (int j = 0; j < N; j++) {
-        A[N * i + j] = mat(i, j);
-      }
-    }
-  }
-  A2D_INLINE_FUNCTION void zero() {
-    for (int i = 0; i < M * N; i++) {
-      A[i] = 0.0;
-    }
-  }
-  template <class MatType>
-  A2D_INLINE_FUNCTION void set(const MatType& mat) {
-    for (int i = 0; i < M; i++) {
-      for (int j = 0; j < N; j++) {
-        A[N * i + j] = mat(i, j);
-      }
-    }
-  }
-  template <class MatType>
-  A2D_INLINE_FUNCTION void get(MatType& mat) {
-    for (int i = 0; i < M; i++) {
-      for (int j = 0; j < N; j++) {
-        mat(i, j) = A[N * i + j];
-      }
-    }
-  }
-  template <class IdxType1, class IdxType2>
-  A2D_INLINE_FUNCTION T& operator()(const IdxType1 i, const IdxType2 j) {
-    return A[N * i + j];
-  }
-  template <class IdxType1, class IdxType2>
-  A2D_INLINE_FUNCTION const T& operator()(const IdxType1 i,
-                                          const IdxType2 j) const {
-    return A[N * i + j];
-  }
-
-  T* data() { return A; }
-
-  T A[M * N];
-};
-
-template <typename T, int M, int N>
-T* get_data(Mat<T, M, N>& A) {
-  return A.A;
-}
-
-template <typename T, int N>
-=======
->>>>>>> bd0cdc7e
 class SymmMat {
  public:
   typedef T type;
