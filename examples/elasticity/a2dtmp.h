--- conflicted
+++ resolved
@@ -1679,7 +1679,6 @@
 
       mu.hvalue[i] += trE * output.hvalue[i];
       lambda.hvalue[i] += 0.5 * tr * tr * output.hvalue[i];
-<<<<<<< HEAD
 
       // account for Hessian blocks w.r.t. E and mu or lambda
       Eh(0, 0) +=
@@ -1697,8 +1696,6 @@
            4 * (E(0, 1) * Ep(0, 1) + E(0, 2) * Ep(0, 2) + E(1, 2) * Ep(1, 2))) *
           output.bvalue;
       lambda.hvalue[i] += tr * trp * output.bvalue;
-=======
->>>>>>> c89a76c6
     }
   }
 
