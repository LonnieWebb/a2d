#include <vector>

#include "ParOptOptimizer.h"
#include "a2ddefs.h"
#include "integrand_compliance.h"
#include "multiphysics/feanalysis.h"
#include "multiphysics/febasis.h"
#include "multiphysics/feelement.h"
#include "multiphysics/feelementmat.h"
#include "multiphysics/femesh.h"
#include "multiphysics/fequadrature.h"
#include "multiphysics/hex_tools.h"
#include "multiphysics/integrand_elasticity.h"
#include "multiphysics/integrand_helmholtz.h"
#include "multiphysics/lagrange_hypercube_basis.h"
#include "sparse/sparse_cholesky.h"
#include "sparse/sparse_utils.h"
#include "utils/a2dmesh.h"

using namespace A2D;

/**
 * @brief Make the analysis look like it's using the
 *
 */
template <class FltrImpl, class AnlyImpl>
class TopoFilterAnalysis : public Analysis<AnlyImpl> {
 public:
  using T = typename AnlyImpl::type;
  using Vec_t = typename AnlyImpl::Vec_t;

  static_assert(std::is_same<Vec_t, typename FltrImpl::Vec_t>::value,
                "Vector types must be the same");

  TopoFilterAnalysis(std::shared_ptr<Analysis<FltrImpl>> filter,
                     std::shared_ptr<Analysis<AnlyImpl>> analysis)
      : filter(filter), analysis(analysis) {}

  std::shared_ptr<Vec_t> get_data() { return filter->get_data(); }
  std::shared_ptr<Vec_t> get_geo() { return analysis->get_geo(); }
  std::shared_ptr<Vec_t> get_sol() { return analysis->get_sol(); }
  std::shared_ptr<Vec_t> get_res() { return analysis->get_res(); }

  // x -> rho -> topology optimization
  void linear_solve() {
    filter->linear_solve();
    analysis->linear_solve();
  }

  void nonlinear_solve() {
    filter->linear_solve();
    analysis->nonlinear_solve();
  }

  // Evaluate a function
  T evaluate(FunctionalBase<AnlyImpl> &func) {
    return func.evaluate(*this->get_data(), *this->get_geo(), *this->get_sol());
  }

  void add_derivative(FunctionalBase<AnlyImpl> &func, FEVarType wrt, T alpha,
                      Vec_t &dfdx) {
    func.add_derivative(wrt, alpha, *this->get_data(), *this->get_geo(),
                        *this->get_sol(), dfdx);
  }

  void eval_adjoint_derivative(FunctionalBase<AnlyImpl> &func, FEVarType wrt,
                               Vec_t &dfdx) {
    if (wrt == FEVarType::GEOMETRY) {
      analysis->eval_adjoint_derivative(func, wrt, dfdx);
    } else if (wrt == FEVarType::DATA) {
      analysis->eval_adjoint_derivative(func, wrt, *filter->get_res());
      filter->eval_adjoint_derivative(wrt, dfdx);
    }
  }

  void eval_adjoint_derivative(FEVarType wrt, Vec_t &dfdx) {}

  void to_vtk(const std::string filename) {
    filter->to_vtk(filename + std::string("-filter"));
    analysis->to_vtk(filename + std::string("-elasticity"));
  }

 private:
  std::shared_ptr<Analysis<FltrImpl>> filter;
  std::shared_ptr<Analysis<AnlyImpl>> analysis;
};

template <class FltrImpl, class AnlyImpl>
class TopOptProb : public ParOptProblem {
 public:
  TopOptProb(std::string prefix, MPI_Comm comm,
             std::shared_ptr<TopoFilterAnalysis<FltrImpl, AnlyImpl>> analysis,
             std::shared_ptr<FunctionalBase<AnlyImpl>> obj,
             std::shared_ptr<FunctionalBase<AnlyImpl>> volume,
             double target_volume,
             std::shared_ptr<typename AnlyImpl::Vec_t> dfdx)
      : ParOptProblem(comm),
        prefix(prefix),
        analysis(analysis),
        obj(obj),
        volume(volume),
        dfdx(dfdx),
        target_volume(target_volume) {
    nvars = analysis->get_data()->size();
    ncon = 1;
    nineq = 1;

    if (!std::filesystem::is_directory(prefix)) {
      std::filesystem::create_directory(prefix);
    }
    setProblemSizes(nvars, ncon, 0);
    setNumInequalities(nineq, 0);

    verbose = true;
    opt_iter = 0;
    vtk_freq = 5;
    fobj_ref = 1.0;
  }

  //! Create the quasi-def matrix associated with this problem
  ParOptQuasiDefMat *createQuasiDefMat() {
    int nwblock = 0;
    return new ParOptQuasiDefBlockMat(this, nwblock);
  }

  void getVarsAndBounds(ParOptVec *xvec, ParOptVec *lbvec, ParOptVec *ubvec) {
    ParOptScalar *x, *lb, *ub;
    xvec->getArray(&x);
    lbvec->getArray(&lb);
    ubvec->getArray(&ub);

    // Set the design variable bounds
    for (int i = 0; i < nvars; i++) {
      x[i] = 0.95;
      lb[i] = 1e-3;
      ub[i] = 1.0;
    }
  }

  // Note: constraints > 0
  int evalObjCon(ParOptVec *xvec, ParOptScalar *fobj, ParOptScalar *cons) {
    Timer timer("TopOptProb::evalObjCon()");
    // Set design variables by paropt
    ParOptScalar *x;
    xvec->getArray(&x);

    auto data = analysis->get_data();

    // Set the design variables
    for (int i = 0; i < nvars; i++) {
      (*data)[i] = x[i];
    }

    // Solve the problem
    analysis->linear_solve();

    // Evaluate objective
    ParOptScalar fobj_value = analysis->evaluate(*obj);
    if (opt_iter == 0) {
      fobj_ref = fobj_value;
    }
    *fobj = fobj_value / fobj_ref;

    // Evaluate constraint
    cons[0] = 1.0 - analysis->evaluate(*volume) / target_volume;

    // Write design to vtk
    if (opt_iter % vtk_freq == 0) {
      char vtk_name[256];
      std::snprintf(vtk_name, sizeof(vtk_name), "result%d", opt_iter);
      std::filesystem::path path =
          std::filesystem::path(prefix) / std::filesystem::path(vtk_name);
      analysis->to_vtk(path);
    }

    opt_iter++;

    std::printf("[%2d] obj: %20.10e, con: %20.10e\n", opt_iter, *fobj, cons[0]);

    return 0;
  }

  int evalObjConGradient(ParOptVec *xvec, ParOptVec *gvec, ParOptVec **Ac) {
    Timer timer("TopOptProb::evalObjConGradient()");
    ParOptScalar *g, *c;

    // Evaluate the gradient
    dfdx->zero();
    analysis->eval_adjoint_derivative(*obj, FEVarType::DATA, *dfdx);

    // Set the gradient objective gradient
    gvec->getArray(&g);
    for (int i = 0; i < nvars; i++) {
      g[i] = (*dfdx)[i] / fobj_ref;
    }

    // Evaluate the gradient of the volume constraint
    dfdx->zero();
    analysis->add_derivative(*volume, FEVarType::DATA, -1.0 / target_volume,
                             *dfdx);

    // Set the gradient objective gradient
    Ac[0]->getArray(&c);
    for (int i = 0; i < nvars; i++) {
      c[i] = (*dfdx)[i];
    }

    return 0;
  }

 private:
  std::string prefix;
  MPI_Comm comm;
  std::shared_ptr<TopoFilterAnalysis<FltrImpl, AnlyImpl>> analysis;
  std::shared_ptr<FunctionalBase<AnlyImpl>> obj;
  std::shared_ptr<FunctionalBase<AnlyImpl>> volume;
  std::shared_ptr<typename AnlyImpl::Vec_t> dfdx;

  int nvars;
  int ncon;
  int nineq;
  ParOptScalar fobj_ref;
  ParOptScalar target_volume;

  int opt_iter;
  bool verbose;
  int vtk_freq;
};

int main(int argc, char *argv[]) {
  MPI_Init(&argc, &argv);
  Kokkos::initialize(argc, argv);
  {
    MPI_Comm comm = MPI_COMM_SELF;
    using T = double;

    // Set the default mesh resolution
    index_t nx = 256, ny = 64;

    // Set the factor for the filter radius
    double fact = 0.05;

    // Default case selection
    int selected_case = 0;

    // Default body force
    double bf = 5.0;

    // Case IDs (Bridge, Pillars, Cantilever)
    std::array<int, 3> cases = {0, 1, 2};

    for (int i = 0; i < argc; i++) {
      if (sscanf(argv[i], "fact=%lf", &fact) == 1) {
        if (fact < 0.01) {
          fact = 0.01;
        }
        printf("fact = %25.10e\n", fact);
      }
      if (sscanf(argv[i], "ny=%u", &ny) == 1) {
        if (ny < 32) {
          ny = 32;
        }
        if (ny > 1024) {
          ny = 1024;
        }
        nx = 4 * ny;
        printf("nx = %u  ny = %u\n", nx, ny);
      }

      if (sscanf(argv[i], "bf=%lf", &bf) == 1) {
        printf("Body Force = %lf\n", bf);
      }

      if (sscanf(argv[i], "selected_case=%u", &selected_case) == 1) {
        if (std::none_of(cases.begin(), cases.end(),
                         [&](int i) { return i == selected_case; })) {
          selected_case = 0;
          printf("Invalid Case Selection, revert to default\n");
        }
        printf("Selected case = %u\n", selected_case);
      }
    }

    // Number of elements in each dimension
    const index_t degree = 1;
    const double lx = 8.0, ly = 2.0;
    const double target_volume = 0.4 * lx * ly;

    // Set up mesh
    const index_t nverts = (nx + 1) * (ny + 1);
    const index_t ntri = 0, nquad = nx * ny;
    index_t *tri = nullptr;
    std::vector<index_t> quad(4 * nquad);
    std::vector<double> Xloc(2 * nverts);
    MesherRect2D mesher(nx, ny, lx, ly);
    bool randomize = false;
    unsigned int seed = 0;
    double fraction = 0.2;
    mesher.set_X_conn<index_t, T>(Xloc.data(), quad.data(), randomize, seed,
                                  fraction);
    MeshConnectivity2D conn(nverts, ntri, tri, nquad, quad.data());

    // Compute the node index
    auto node_num = [&nx, &ny](index_t i, index_t j) {
      return i + j * (nx + 1);
    };
<<<<<<< HEAD

    index_t num_boundary_verts = 0;
=======

    index_t num_boundary_verts = 0;

    switch (selected_case) {
      case 0:
        // Bridge Case

        // Boundary vertex labels
        num_boundary_verts = 2 * (ny + 1);
        break;
      case 1:
        // Pillars Case

        // Boundary vertex labels
        num_boundary_verts = (nx + 1);

        break;
      case 2:
        // Cantilever Case

        // Boundary vertex labels
        num_boundary_verts = (nx + 1);
        break;
    }

    // There's a better way to do this than two switch statements
>>>>>>> 92477330
    index_t boundary_verts[num_boundary_verts];

    switch (selected_case) {
      case 0:
        // Bridge Case

<<<<<<< HEAD
        // Boundary vertex labels
        num_boundary_verts = 2 * (ny + 1);

=======
>>>>>>> 92477330
        for (index_t j = 0; j < ny + 1; j++) {
          boundary_verts[j] = node_num(0, j);
          boundary_verts[ny + 1 + j] = node_num(nx, j);
        }
        break;
      case 1:
        // Pillars Case

<<<<<<< HEAD
        // Boundary vertex labels
        num_boundary_verts = (nx + 1);

        for (index_t j = 0; j < nx + 1; j++) {
          boundary_verts[j] = node_num(j, 0);
        }

=======
        for (index_t j = 0; j < nx + 1; j++) {
          boundary_verts[j] = node_num(j, 0);
        }

>>>>>>> 92477330
        break;
      case 2:
        // Cantilever Case

<<<<<<< HEAD
        // Boundary vertex labels
        num_boundary_verts = (nx + 1);

=======
>>>>>>> 92477330
        for (index_t j = 0; j < ny + 1; j++) {
          boundary_verts[j] = node_num(0, j);
        }

        break;
    }

    index_t bc_label =
        conn.add_boundary_label_from_verts(num_boundary_verts, boundary_verts);

    // Create the label for the surface traction
    const index_t num_traction_verts = nx + 1;
    index_t traction_verts[num_traction_verts];

    for (index_t i = 0; i < nx + 1; i++) {
      traction_verts[i] = node_num(i, ny);
    }
    index_t traction_label =
        conn.add_boundary_label_from_verts(num_traction_verts, traction_verts);

    DirichletBCInfo bcinfo;
    bcinfo.add_boundary_condition(bc_label);

    // Set up the type of implementation we're using
    const index_t dim = 2;
    const index_t data_size = 1;
    const index_t block_size = dim;
    using FltrImpl_t = typename DirectCholeskyAnalysis<T, data_size>::Impl_t;
    using AnlyImpl_t = typename DirectCholeskyAnalysis<T, block_size>::Impl_t;
    using Vec_t = typename AnlyImpl_t::Vec_t;

    // Set the types of elements
    using Filter_t = QuadHelmholtzFilterElement<FltrImpl_t, degree>;

    constexpr GreenStrainType etype = GreenStrainType::LINEAR;
    using Elem_t = QuadTopoElement<AnlyImpl_t, etype, degree>;
    using BodyForce_t = QuadBodyForceTopoElement<AnlyImpl_t, degree>;
    using Traction_t = QuadSurfTraction<AnlyImpl_t, degree>;

    // Create the meshes for the elements
    auto data_mesh = std::make_shared<ElementMesh<Elem_t::DataBasis>>(conn);
    auto geo_mesh = std::make_shared<ElementMesh<Elem_t::GeoBasis>>(conn);
    auto sol_mesh = std::make_shared<ElementMesh<Elem_t::Basis>>(conn);

    // Create the meshes for the traction
    auto data_mesh_trac = std::make_shared<ElementMesh<Traction_t::DataBasis>>(
        traction_label, conn, *data_mesh);
    auto geo_mesh_trac = std::make_shared<ElementMesh<Traction_t::GeoBasis>>(
        traction_label, conn, *geo_mesh);
    auto sol_mesh_trac = std::make_shared<ElementMesh<Traction_t::Basis>>(
        traction_label, conn, *sol_mesh);

    // Get the number of different dof for the analysis
    index_t ndata = data_mesh->get_num_dof();
    index_t ngeo = geo_mesh->get_num_dof();
    index_t ndof = sol_mesh->get_num_dof();

    // Create the data vector for the filter
    auto filter_data = std::make_shared<Vec_t>(ndata);

    // Create the solution vector for the filter - same as the analysis data
    // vector
    auto filter_sol = std::make_shared<Vec_t>(ndata);
    auto filter_res = std::make_shared<Vec_t>(ndata);

    // Derivative of the function of interest
    auto dfdx = std::make_shared<Vec_t>(ndata);

    // Create the geometry vector - same for both filter/analysis
    auto geo = std::make_shared<Vec_t>(ngeo);

    // Create the solution/residual vector for the analysis
    auto sol = std::make_shared<Vec_t>(ndof);
    auto res = std::make_shared<Vec_t>(ndof);

    // Set the data
    for (index_t i = 0; i < ndata; i++) {
      (*filter_data)[i] = 1.0;
    }

    // Set the geometry
    typename AnlyImpl_t::ElementVector<Elem_t::GeoBasis> elem_geo(*geo_mesh,
                                                                  *geo);
    set_geo_from_quad_nodes<Elem_t::GeoBasis>(nquad, quad.data(), Xloc.data(),
                                              elem_geo);

    // Create the filter
    T length = 1.0;
    T r0 = fact * length / (2.0 * std::sqrt(3));
    HelmholtzFilter<T, dim> filter_integrand(r0);

    auto filer_assembler = std::make_shared<ElementAssembler<FltrImpl_t>>();
    filer_assembler->add_element(std::make_shared<Filter_t>(
        filter_integrand, data_mesh, geo_mesh, data_mesh));

    auto filter = std::make_shared<DirectCholeskyAnalysis<T, 1>>(
        filter_data, geo, filter_sol, filter_res, filer_assembler);

    // Create the element integrand
    T E = 70.0, nu = 0.3, q = 8.0;
    TopoElasticityIntegrand<T, dim, etype> elem_integrand(E, nu, q);

    // Create the body force integrand
    T tx[] = {0.0, bf};
    TopoBodyForceIntegrand<T, dim> body_integrand(q, tx);

    // Create the traction integrand
    T surf_tx[] = {0.0, -1000.0};
    SurfaceTractionIntegrand<T, dim> traction_integrand(surf_tx);

    auto assembler = std::make_shared<ElementAssembler<AnlyImpl_t>>();
    assembler->add_element(std::make_shared<Elem_t>(elem_integrand, data_mesh,
                                                    geo_mesh, sol_mesh));
    assembler->add_element(std::make_shared<BodyForce_t>(
        body_integrand, data_mesh, geo_mesh, sol_mesh));
    assembler->add_element(std::make_shared<Traction_t>(
        traction_integrand, data_mesh_trac, geo_mesh_trac, sol_mesh_trac));

    // Set up the boundary conditions
    auto bcs = std::make_shared<DirichletBCs<T>>();
    bcs->add_bcs(std::make_shared<DirichletBasis<T, Elem_t::Basis>>(
        conn, *sol_mesh, bcinfo, 0.0));

    // Create the assembler object
    auto analysis = std::make_shared<DirectCholeskyAnalysis<T, block_size>>(
        filter_sol, geo, sol, res, assembler, bcs);

    using Func_t = QuadTopoCompliance<AnlyImpl_t, etype, degree>;
    Compliance<T, dim, etype> func_integrand(E, nu, q);
    auto functional =
        std::make_shared<Func_t>(func_integrand, data_mesh, geo_mesh, sol_mesh);

    using Volume_t = QuadTopoVolume<AnlyImpl_t, degree>;
    TopoVolume<T, dim> vol_integrand;
    auto volume = std::make_shared<Volume_t>(vol_integrand, data_mesh, geo_mesh,
                                             sol_mesh);

    auto topo = std::make_shared<TopoFilterAnalysis<FltrImpl_t, AnlyImpl_t>>(
        filter, analysis);

    // Set up the topology optimization problem
<<<<<<< HEAD
    std::string prefix = std::string("./results_") + std::to_string(nx) +
                         std::string("x") + std::to_string(ny) +
                         std::string("_") + std::to_string(fact) +
                         std::string("/");
=======
    std::string prefix =
        std::string("./results/") + std::to_string(nx) + std::string("x") +
        std::to_string(ny) + std::string("_") + std::to_string(selected_case) +
        std::string("_") + std::to_string(fact) + std::string("_") +
        std::to_string(bf) + std::string("/");
>>>>>>> 92477330
    TopOptProb<FltrImpl_t, AnlyImpl_t> prob(prefix, comm, topo, functional,
                                            volume, target_volume, dfdx);
    prob.incref();
    prob.checkGradients(1e-6);

    std::string paropt_out = prefix + std::string("paropt.out");
    std::string paropt_mma = prefix + std::string("paropt.mma");

    // Create the options class, and create default values
    ParOptOptions *options = new ParOptOptions();
    ParOptOptimizer::addDefaultOptions(options);

    options->setOption("algorithm", "mma");
    options->setOption("mma_output_file", paropt_mma.c_str());
    options->setOption("output_file", paropt_out.c_str());
    options->setOption("mma_max_iterations", 100);
    options->setOption("max_major_iters", 100);
    options->setOption("abs_res_tol", 1e-8);
    options->setOption("starting_point_strategy", "affine_step");
    options->setOption("barrier_strategy", "mehrotra");
    options->setOption("use_line_search", 0);

    ParOptOptimizer *opt = new ParOptOptimizer(&prob, options);
    opt->incref();

    // Set the checkpoint file
    double start = MPI_Wtime();
    opt->optimize();
    double diff = MPI_Wtime() - start;
    printf("ParOpt time: %f seconds \n", diff);

    opt->decref();
  }

  Kokkos::finalize();
  MPI_Finalize();

  return 0;
}<|MERGE_RESOLUTION|>--- conflicted
+++ resolved
@@ -304,10 +304,6 @@
     auto node_num = [&nx, &ny](index_t i, index_t j) {
       return i + j * (nx + 1);
     };
-<<<<<<< HEAD
-
-    index_t num_boundary_verts = 0;
-=======
 
     index_t num_boundary_verts = 0;
 
@@ -334,19 +330,12 @@
     }
 
     // There's a better way to do this than two switch statements
->>>>>>> 92477330
     index_t boundary_verts[num_boundary_verts];
 
     switch (selected_case) {
       case 0:
         // Bridge Case
 
-<<<<<<< HEAD
-        // Boundary vertex labels
-        num_boundary_verts = 2 * (ny + 1);
-
-=======
->>>>>>> 92477330
         for (index_t j = 0; j < ny + 1; j++) {
           boundary_verts[j] = node_num(0, j);
           boundary_verts[ny + 1 + j] = node_num(nx, j);
@@ -355,30 +344,14 @@
       case 1:
         // Pillars Case
 
-<<<<<<< HEAD
-        // Boundary vertex labels
-        num_boundary_verts = (nx + 1);
-
         for (index_t j = 0; j < nx + 1; j++) {
           boundary_verts[j] = node_num(j, 0);
         }
 
-=======
-        for (index_t j = 0; j < nx + 1; j++) {
-          boundary_verts[j] = node_num(j, 0);
-        }
-
->>>>>>> 92477330
         break;
       case 2:
         // Cantilever Case
 
-<<<<<<< HEAD
-        // Boundary vertex labels
-        num_boundary_verts = (nx + 1);
-
-=======
->>>>>>> 92477330
         for (index_t j = 0; j < ny + 1; j++) {
           boundary_verts[j] = node_num(0, j);
         }
@@ -468,6 +441,7 @@
     // Create the filter
     T length = 1.0;
     T r0 = fact * length / (2.0 * std::sqrt(3));
+    T r0 = fact * length / (2.0 * std::sqrt(3));
     HelmholtzFilter<T, dim> filter_integrand(r0);
 
     auto filer_assembler = std::make_shared<ElementAssembler<FltrImpl_t>>();
@@ -482,6 +456,7 @@
     TopoElasticityIntegrand<T, dim, etype> elem_integrand(E, nu, q);
 
     // Create the body force integrand
+    T tx[] = {0.0, bf};
     T tx[] = {0.0, bf};
     TopoBodyForceIntegrand<T, dim> body_integrand(q, tx);
 
@@ -520,18 +495,11 @@
         filter, analysis);
 
     // Set up the topology optimization problem
-<<<<<<< HEAD
-    std::string prefix = std::string("./results_") + std::to_string(nx) +
-                         std::string("x") + std::to_string(ny) +
-                         std::string("_") + std::to_string(fact) +
-                         std::string("/");
-=======
     std::string prefix =
         std::string("./results/") + std::to_string(nx) + std::string("x") +
         std::to_string(ny) + std::string("_") + std::to_string(selected_case) +
         std::string("_") + std::to_string(fact) + std::string("_") +
         std::to_string(bf) + std::string("/");
->>>>>>> 92477330
     TopOptProb<FltrImpl_t, AnlyImpl_t> prob(prefix, comm, topo, functional,
                                             volume, target_volume, dfdx);
     prob.incref();
