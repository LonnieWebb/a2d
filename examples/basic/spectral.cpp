--- conflicted
+++ resolved
@@ -79,28 +79,22 @@
   using T = double;
   using ET = ElementTypes;
 
-<<<<<<< HEAD
   constexpr int spatial_dim = 3;
   constexpr int low_degree = 1;
 
   // Switch between poisson and elasticity
-  using PDE =
-      typename std::conditional<pde_type == PDE_TYPE::POISSON,
-                                Poisson<T, spatial_dim>,
-                                TopoLinearElasticity<T, spatial_dim>>::type;
-  using Basis = typename std::conditional<
-      pde_type == PDE_TYPE::POISSON,
-      FEBasis<T, LagrangeH1HexBasis<T, 1, degree>>,
-      FEBasis<T, LagrangeH1HexBasis<T, 3, degree>>>::type;
-  using LOrderBasis = typename std::conditional<
-      pde_type == PDE_TYPE::POISSON,
-      FEBasis<T, LagrangeH1HexBasis<T, 1, low_degree>>,
-      FEBasis<T, LagrangeH1HexBasis<T, 3, low_degree>>>::type;
-
-  using BasisVecType = A2D::SolutionVector<T>;
-=======
-  const index_t degree = 8;
-  const index_t low_degree = 1;
+  // using PDE =
+  //     typename std::conditional<pde_type == PDE_TYPE::POISSON,
+  //                               Poisson<T, spatial_dim>,
+  //                               TopoLinearElasticity<T, spatial_dim>>::type;
+  // using Basis = typename std::conditional<
+  //     pde_type == PDE_TYPE::POISSON,
+  //     FEBasis<T, LagrangeH1HexBasis<T, 1, degree>>,
+  //     FEBasis<T, LagrangeH1HexBasis<T, 3, degree>>>::type;
+  // using LOrderBasis = typename std::conditional<
+  //     pde_type == PDE_TYPE::POISSON,
+  //     FEBasis<T, LagrangeH1HexBasis<T, 1, low_degree>>,
+  //     FEBasis<T, LagrangeH1HexBasis<T, 3, low_degree>>>::type;
 
   using BasisVecType = A2D::SolutionVector<T>;
 
@@ -114,7 +108,6 @@
   // using Basis = FEBasis<T, LagrangeH1HexBasis<T, 1, degree>>;
   // using LOrderBasis = FEBasis<T, LagrangeH1HexBasis<T, 1, 1>>;
 
->>>>>>> ab55cb27
   using Quadrature = HexGaussQuadrature<degree + 1>;
   using DataBasis = FEBasis<T>;
   using GeoBasis = FEBasis<T, LagrangeH1HexBasis<T, spatial_dim, degree>>;
